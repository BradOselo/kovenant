--- conflicted
+++ resolved
@@ -17,21 +17,13 @@
 Please refer to the [Kovenant](http://kovenant.komponents.nl) site for API usage and more.
  
 ## Getting started
-<<<<<<< HEAD
-Build against Kotlin 1.0 rc: `1.0.0-rc-1050`.
-=======
 Build against Kotlin: `1.0.0`.
->>>>>>> add95407
 Source and target compatibility is `1.6`
 
 ###Gradle
 ```groovy
 dependencies {
-<<<<<<< HEAD
-    compile 'nl.komponents.kovenant:kovenant:3.0.0-rc.1050'
-=======
     compile 'nl.komponents.kovenant:kovenant:3.1.0'
->>>>>>> add95407
 }
 ```
 
@@ -40,11 +32,7 @@
 <dependency>
 	<groupId>nl.komponents.kovenant</groupId>
 	<artifactId>kovenant</artifactId>
-<<<<<<< HEAD
-	<version>3.0.0-rc.1050</version>
-=======
 	<version>3.1.0</version>
->>>>>>> add95407
 </dependency>
 ```
 
