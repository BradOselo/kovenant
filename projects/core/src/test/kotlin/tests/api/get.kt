--- conflicted
+++ resolved
@@ -60,11 +60,7 @@
 
     @Test fun failResultException() {
         val promise = Promise.ofFail<Int, Exception>(Exception("bummer"))
-<<<<<<< HEAD
-        var thrown: Boolean
-=======
         var thrown : Boolean
->>>>>>> 1af0fc0c
         try {
             promise.get()
             fail("Should not be reachable")
@@ -78,11 +74,7 @@
 
     @Test fun failResultValue() {
         val promise = Promise.ofFail<Int, String>("bummer")
-<<<<<<< HEAD
-        var thrown: Boolean
-=======
         var thrown : Boolean
->>>>>>> 1af0fc0c
         try {
             promise.get()
             fail("Should not be reachable")
